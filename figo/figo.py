--- conflicted
+++ resolved
@@ -555,21 +555,11 @@
         :Parameters:
          - `account_or_account_id` - account to be removed or its ID
         """
-<<<<<<< HEAD
         if isinstance(account_or_account_id, Account):
             account_or_account_id = account_or_account_id.account_id
 
         query = "/rest/accounts/{0}".format(account_or_account_id)
         self._request_with_exception(query, method="DELETE")
-=======
-        if isinstance(account_or_account_id, STRING_TYPES):
-            self._request_with_exception("/rest/accounts/%s" % account_or_account_id,
-                                         method="DELETE")
-        else:
-            self._request_with_exception("/rest/accounts/%s" % account_or_account_id.account_id,
-                                         method="DELETE")
->>>>>>> 18d722c9
-
         return None
 
     def get_account_balance(self, account_or_account_id):
@@ -603,6 +593,7 @@
             account_or_account_id = account_or_account_id.account_id
 
         query = "/rest/accounts/{0}/balance".format(account_or_account_id)
+        
         return self._query_api_object(AccountBalance, query, account_balance.dump(), "PUT")
 
     def get_catalog(self):
@@ -740,22 +731,12 @@
         :Parameters:
          - `notification_or_notification_id` - notification to be removed or its ID
         """
-<<<<<<< HEAD
         if isinstance(notification_or_notification_id, Notification):
             notification_or_notification_id = notification_or_notification_id.notification_id
 
         query = "/rest/notifications/{0}".format(notification_or_notification_id)
         self._request_with_exception(query, method="DELETE")
 
-=======
-        if isinstance(notification_or_notification_id, STRING_TYPES):
-            self._request_with_exception("/rest/notifications/" + notification_or_notification_id,
-                                         method="DELETE")
-        else:
-            self._request_with_exception(
-                "/rest/notifications/" + notification_or_notification_id.notification_id,
-                method="DELETE")
->>>>>>> 18d722c9
         return None
 
     @property
@@ -1070,7 +1051,6 @@
         :Returns:
             Nothing if the request was successful
         """
-<<<<<<< HEAD
         if isinstance(account_or_account_id, Account):
             account_or_account_id = account_or_account_id.account_id
         if isinstance(security_or_security_id, Security):
@@ -1079,16 +1059,6 @@
         query = "/rest/accounts/{0}/securities/{1}".format(account_or_account_id,
                                                            security_or_security_id)
         return self._request_with_exception(query, {"visited": visited}, "PUT")
-=======
-        if isinstance(account_or_account_id, Account) and isinstance(security_or_security_id,
-                                                                     Security):
-            return self._request_with_exception("/rest/accounts/%s/securities/%s" % (
-                account_or_account_id.account_id, security_or_security_id.security_id),
-                {"visited": visited}, "PUT")
-        else:
-            return self._request_with_exception("/rest/accounts/%s/securities/%s" % (
-                account_or_account_id, security_or_security_id), {"visited": visited}, "PUT")
->>>>>>> 18d722c9
 
     def modify_account_securities(self, account_or_account_id, visited=None):
         """
@@ -1132,7 +1102,6 @@
         :Returns:
             Nothing if the request was successful
         """
-<<<<<<< HEAD
         if isinstance(account_or_account_id, Account):
             account_or_account_id = account_or_account_id.account_id
         if isinstance(transaction_or_transaction_id, Transaction):
@@ -1141,16 +1110,6 @@
         query = "/rest/accounts/{0}/transactions/{1}".format(account_or_account_id,
                                                              transaction_or_transaction_id)
         return self._query_api_object(Transaction, query, {"visited": visited}, "PUT")
-=======
-        if isinstance(account_or_account_id, Account) and isinstance(transaction_or_transaction_id,
-                                                                     Transaction):
-            return self._query_api_object(Transaction, "/rest/accounts/%s/transactions/%s" % (
-                account_or_account_id.account_id, transaction_or_transaction_id.transaction_id),
-                {"visited": visited}, "PUT")
-        else:
-            return self._query_api_object(Transaction, "/rest/accounts/%s/transactions/%s" % (
-                account_or_account_id, transaction_or_transaction_id), {"visited": visited}, "PUT")
->>>>>>> 18d722c9
 
     def modify_account_transactions(self, account_or_account_id, visited=None):
         """
@@ -1191,7 +1150,6 @@
         :Returns:
             Nothing if the request was successful
         """
-<<<<<<< HEAD
         if isinstance(account_or_account_id, Account):
             account_or_account_id = account_or_account_id.account_id
         if isinstance(transaction_or_transaction_id, Transaction):
@@ -1200,16 +1158,6 @@
         query = "/rest/accounts/{0}/transactions/{1}".format(account_or_account_id,
                                                              transaction_or_transaction_id)
         return self._request_with_exception(query, method="DELETE")
-=======
-        if isinstance(account_or_account_id, Account) and isinstance(transaction_or_transaction_id,
-                                                                     Transaction):
-            return self._request_with_exception("/rest/accounts/%s/transactions/%s" % (
-                account_or_account_id.account_id, transaction_or_transaction_id.transaction_id),
-                method="DELETE")
-        else:
-            return self._request_with_exception("/rest/accounts/%s/transactions/%s" % (
-                account_or_account_id, transaction_or_transaction_id), method="DELETE")
->>>>>>> 18d722c9
 
     def get_bank(self, bank_id):
         """
@@ -1243,21 +1191,12 @@
         :Parameters:
         - `bank_or_bank_id` - bank whose pin should be removed or its ID
         """
-<<<<<<< HEAD
         if isinstance(bank_or_bank_id, BankContact):
             bank_or_bank_id = bank_or_bank_id.bank_id
 
         query = "/rest/banks/{0}/remove_pin".format(bank_or_bank_id)
         self._request_with_exception(query, method="POST")
 
-=======
-        if isinstance(bank_or_bank_id, STRING_TYPES):
-            self._request_with_exception("/rest/banks/%s/remove_pin" % bank_or_bank_id,
-                                         method="POST")
-        else:
-            self._request_with_exception("/rest/banks/%s/remove_pin" % bank_or_bank_id.bank_id,
-                                         method="POST")
->>>>>>> 18d722c9
         return None
 
     @property
