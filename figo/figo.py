#!/usr/bin/python
# -*- coding:utf-8 -*-

from __future__ import unicode_literals

import base64
import logging
import re
import sys
from time import sleep
import os
from datetime import datetime, timedelta
import json

import requests
from requests.exceptions import SSLError
from requests_toolbelt.adapters.fingerprint import FingerprintAdapter

from .models import Account
from .models import AccountBalance
from .models import BankContact
from .models import Payment
from .models import Transaction
from .models import Notification
from .models import User
from .models import WebhookNotification
from .models import Service
from .models import LoginSettings
from .models import TaskToken
from .models import TaskState
from .models import PaymentProposal
from .models import ProcessToken
from .models import Security

if sys.version_info[0] > 2:
    import urllib.parse as urllib

    STRING_TYPES = (str)
else:
    import urllib

    STRING_TYPES = (str, unicode)


logger = logging.getLogger(__name__)

VALID_FINGERPRINTS = os.getenv(
    'FIGO_SSL_FINGERPRINT',
    "07:0F:14:AE:B9:4A:FB:3D:F8:00:E8:2B:69:A8:51:5C:"
    "EE:D2:F5:B1:BA:89:7B:EF:64:32:45:8F:61:CF:9E:33"
).split(',')


ERROR_MESSAGES = {
    400: {'message': "bad request", 'description': "Bad request", 'code': 90000},
    401: {'message': "unauthorized", 'description': "Missing, invalid or expired access token.", 'code': 90000},
    403: {'message': "forbidden", 'description': "Insufficient permission.", 'code': 90000},
    404: {'message': "not_found", 'description': "Not found.", 'code': 90000},
    405: {'message': "method_not_allowed", 'description': "Unexpected request method.", 'code': 90000},
    503: {'message': "service_unavailable", 'description': "Exceeded rate limit.", 'code': 90000},
}

USER_AGENT = "python_figo/1.5.4"
API_ENDPOINT = os.getenv('FIGO_API_ENDPOINT',  "https://api.figo.me")


class FigoObject(object):
    """A FigoObject has the ability to communicate with the Figo API."""

    def __init__(self, api_endpoint=API_ENDPOINT, fingerprints=VALID_FINGERPRINTS):
        """
        Create a FigoObject instance.

        :Parameters:
        - `api_endpoint` - base URI of the server to call
        - `fingerprints` - list of the server's SSL fingerprints
        """
        self.headers = {}
        self.api_endpoint = api_endpoint
        self.fingerprints = fingerprints

    def _request_api(self, path, data=None, method="GET"):
        """Helper method for making a REST-compliant API call.

        :Parameters:
         - `path` - path on the server to call
         - `data` - Dictionary of data to send to the server in message body
         - `method` - HTTP verb to use for the request
        :Returns:
            the JSON-parsed result body
        """

        complete_path = self.api_endpoint + path

        session = requests.Session()
        session.headers.update(self.headers)

        for fingerprint in self.fingerprints:
            session.mount(self.api_endpoint, FingerprintAdapter(fingerprint))
            try:
                response = session.request(method, complete_path, json=data)
            except SSLError as fingerprint_error:
                logging.warn('Fingerprint "%s" was invalid', fingerprint)
            else:
                break
            finally:
                session.close()
        else:
            raise fingerprint_error

        if 200 <= response.status_code < 300:
            if response.text == '':
                return {}
            return response.json()
        elif response.status_code in ERROR_MESSAGES:
            return {'error': ERROR_MESSAGES[response.status_code]}

        logger.warn("Querying the API failed when accessing '%s': %d",
                    complete_path,
                    response.status_code)

        return {'error': {
            'message': "internal_server_error",
            'description': "We are very sorry, but something went wrong",
            'code': 90000}}

    def _request_with_exception(self, path, data=None, method="GET"):

        response = self._request_api(path, data, method)
        # the check for is_erroneous in response is here to not confuse a task/progress
        # response with an error object
        # FIXME(dennis.lutter): refactor error handling
        if 'error' in response and response["error"] and 'is_erroneous' not in response:
            raise FigoException.from_dict(response)
        else:
            return response

    def _query_api_object(self, model, path, data=None, method="GET", collection_name=None):
        """Helper method using _request_with_exception but encapsulating the result
        as an object."""
        response = self._request_with_exception(path, data, method)
        if response is None:
            return None
        elif collection_name is None:
            return model.from_dict(self, response)
        else:
            return [model.from_dict(self, dict_entry) for dict_entry in response[collection_name]]


class FigoException(Exception):
    """Base class for all exceptions transported via the figo connect API.

    They consist of a code-like `error` and a human readable `error_description`.
    """

<<<<<<< HEAD
    def __init__(self, error, error_description, code = None):
=======
    def __init__(self, error, error_description, code=None):
>>>>>>> e33c2af3
        """Create a Exception with a error code and error description."""
        super(FigoException, self).__init__()

        # XXX(dennis.lutter): not needed internally but left here for backwards compatibility
        self.code = code
        self.error = error
        self.error_description = error_description
        self.code = code

    def __str__(self):
        """String representation of the FigoException."""
        return "FigoException: {}({})" .format(self.error_description, self.error)

    @classmethod
    def from_dict(cls, dictionary):
        """Helper function creating an exception instance from the dictionary returned
        by the server."""
<<<<<<< HEAD
        if 'code' in dictionary['error']:
            code = ['code']
        else:
            code = None

        return cls(dictionary['error']['message'],
                    dictionary['error']['description'],
                    code)

=======
        return cls(dictionary['error']['message'],
                   dictionary['error']['description'],
                   dictionary['error'].get('code'))
>>>>>>> e33c2af3


class FigoPinException(FigoException):
    """This exception is thrown if the wrong pin was submitted to a task. It contains
    information about current state of the task."""

    def __init__(self, country, credentials, bank_code, iban, save_pin,
                 error="Wrong PIN",
                 error_description="You've entered a wrong PIN, please provide a new one.",
                 code=None,
                 ):
        """Initialiase an Exception for a wrong PIN which contains information about the task."""
        super(FigoPinException, self).__init__(error, error_description, code)

        self.country = country
        self.credentials = credentials
        self.bank_code = bank_code
        self.iban = iban
        self.save_pin = save_pin

    def __str__(self):
        """String representation of the FigoPinException."""
        return "FigoPinException: {}({})".format(self.error_description, self.error)


class FigoConnection(FigoObject):
    """Representing a not user-bound connection to the figo connect API.

    Its main purpose is to let user login via the OAuth2 API.
    """

    def __init__(self, client_id, client_secret, redirect_uri,
                 api_endpoint=API_ENDPOINT, fingerprints=VALID_FINGERPRINTS):
        """
        Create a FigoConnection instance.

        :Parameters:
         - `client_id` - the OAuth Client ID as provided by your figo developer contact
         - `client_secret` - the OAuth Client Secret as provided by your figo developer contact
         - `redirect_uri` - the URI the users gets redirected to after the login is finished
         or if he presses cancels
         - `api_endpoint` - base URI of the server to call
         - `fingerprints` - list of the server's SSL fingerprints
        """
        super(FigoConnection, self).__init__(api_endpoint=api_endpoint, fingerprints=fingerprints)

        self.client_id = client_id
        self.client_secret = client_secret
        self.redirect_uri = redirect_uri
        basic_auth = "{0}:{1}".format(self.client_id, self.client_secret).encode("ascii")
        basic_auth_encoded = base64.b64encode(basic_auth).decode("utf-8")
        self.headers = {
            'Authorization': "Basic {0}".format(basic_auth_encoded),
            'Accept': 'application/json',
            'Content-Type': 'application/json',
            'User-Agent': USER_AGENT}

    def _query_api(self, path, data=None):
        """
        Helper method for making a OAuth2-compliant API call.

        :Parameters:
         - `path` - path on the server to call
         - `data` - Dictionary of data to send to the server in message body

        :Returns:
            the JSON-parsed result body
        """

        return self._request_api(path=path, data=data)

    def login_url(self, scope, state):
        """The URL a user should open in his/her web browser to start the login process.

        When the process is completed, the user is redirected to the URL provided to
        the constructor and passes on an authentication code. This code can be converted into
        an access token for data access.

        :Parameters:
         - `scope` - Scope of data access to ask the user for, e.g. `accounts=ro`
         - `state` - String passed on through the complete login process and to the redirect
         target at the end. It should be used to validate the authenticity of the
         call to the redirect URL

        :Returns:
            the URL of the first page of the login process
        """
        return (self.api_endpoint +
                "/auth/code?" +
                urllib.urlencode(
                    {'response_type': 'code',
                     'client_id': self.client_id,
                     'redirect_uri': self.redirect_uri,
                     'scope': scope, 'state': state}
                ))

    def convert_authentication_code(self, authentication_code):
        """
        Convert the authentication code received as result of the login process into an
        access token usable for data access.

        :parameters:
         - `authentication_code` - the code received as part of the call to the redirect
         URL at the end of the logon process

        :returns:
            Dictionary with the following keys:
             - `access_token` - the access token for data access. You can pass it into
             `FigoConnection.open_session` to get a FigoSession and access the user's data
             - `refresh_token` - if the scope contained the `offline` flag, also a
             refresh token is generated. It can be used to generate new access tokens,
             when the first one has expired.
             - `expires` - absolute time the access token expires
        """
        if authentication_code[0] != "O":
            raise Exception("Invalid authentication code")

        response = self._request_api(
            "/auth/token",
            data={'code': authentication_code,
                  'redirect_uri': self.redirect_uri,
                  'grant_type': 'authorization_code'},
            method="POST")

        if 'error' in response:
            raise FigoException.from_dict(response)

        return {'access_token': response['access_token'],
                'refresh_token': response['refresh_token'] if 'refresh_token' in response else None,
                'expires': datetime.now() + timedelta(seconds=response['expires_in'])}

    def credential_login(self, username, password, scope=None):
        """
        Return a Token dictionary which tokens are used for further API actions.

        Args:
            username (str): Figo username
            password (str): Figo password
            scope (str): Space delimited set of requested permissions.
                         Example: "accounts=ro balance=ro transactions=ro offline"

        Returns:
            Dictionary which contains an access token and a refresh token.
        """
        data = {"grant_type": "password",
                "username": username,
                "password": password}
        if scope:
            data["scope"] = scope

        response = self._request_api("/auth/token", data, method="POST")

        if 'error' in response:
            raise FigoException.from_dict(response)

        return {'access_token': response['access_token'],
                'refresh_token': response['refresh_token'] if 'refresh_token' in response else None,
                'expires': datetime.now() + timedelta(seconds=response['expires_in'])}

    def convert_refresh_token(self, refresh_token):
        """Convert a refresh token (granted for offline access and returned by
        `convert_authentication_code`) into an access token usable for data access.

        :Parameters:
         - `refresh_token` - refresh token returned by `convert_authentication_code`

        :Returns:
            Dictionary with the following keys:
             - `access_token` - the access token for data access. You can pass it into
             `FigoConnection.open_session` to get a FigoSession and access the users data
             - `expires` - absolute time the access token expires
        """
        if refresh_token[0] != "R":
            raise Exception("Invalid refresh token")

        response = self._request_api("/auth/token", data={
            'refresh_token': refresh_token, 'redirect_uri': self.redirect_uri,
            'grant_type': 'refresh_token'}, method="POST")
        if 'error' in response:
            raise FigoException.from_dict(response)

        return {'access_token': response['access_token'],
                'expires': datetime.now() + timedelta(seconds=response['expires_in'])}

    def revoke_token(self, token):
        """
        Revoke a granted access or refresh token and thereby invalidate it.

        Note: this action has immediate effect, i.e. you will not be able use that
        token anymore after this call.

        :Parameters:
         - `token` - access or refresh token to be revoked
        """
        response = self._request_api("/auth/revoke?" + urllib.urlencode({'token': token}))
        if 'error' in response:
            raise FigoException.from_dict(response)

    def add_user(self, name, email, password, language='de'):
        """
        Create a new figo Account.

        :Parameters:
        - `name` - First and last name
        - `email` - Email address; It must obey the figo username & password policy
        - `password` - New figo Account password; It must obey the figo username & password policy
        - `language` - Two-letter code of preferred language

        :Returns:
            Auto-generated recovery password.
        """
        response = self._request_api(
            path="/auth/user",
            data={'name': name,
                  'email': email,
                  'password': password,
                  'language': language,
                  'affiliate_client_id': self.client_id},
            method="POST")

        if response is None:
            return None
        elif 'error' in response:
            raise FigoException.from_dict(response)
        else:
            return response['recovery_password']

    def add_user_and_login(self, name, email, password, language='de'):
        """
        Create a new figo account and get a session token for the new account.

        :Parameters:
        - `name` - First and last name
        - `email` - Email address; It must obey the figo username & password policy
        - `password` - New figo Account password; It must obey the figo
        username & password policy
        - `language` - Two-letter code of preferred language
        - `send_newsletter` - This flag indicates whether the user has agreed to be
        contacted by email

        :Returns:
            Token dictionary for further API access
        """
        self.add_user(name, email, password, language)
        return self.credential_login(email, password)


class FigoSession(FigoObject):
    """Represents a user-bound connection to the figo connect API and allows access to
    the users data."""

    def __init__(self, access_token, sync_poll_retry=20,
                 api_endpoint=API_ENDPOINT, fingerprints=VALID_FINGERPRINTS):
        """Create a FigoSession instance.

        :Parameters:
         - `access_token` - the access token to bind this session to a user
         - `api_endpoint` - base URI of the server to call
         - `fingerprints` - list of the server's SSL fingerprints
         - `sync_poll_retry` - maximum number of synchronization poll retries
        """
        super(FigoSession, self).__init__(api_endpoint=api_endpoint, fingerprints=fingerprints)

        self.access_token = access_token
        self.headers = {
            'Authorization': "Bearer %s" % self.access_token,
            'Accept': 'application/json',
            'Content-Type': 'application/json',
            'User-Agent': USER_AGENT}
        self.sync_poll_retry = sync_poll_retry

    @property
    def accounts(self):
        """An array of `Account` objects, one for each account the user has granted
        the app access."""
        return self._query_api_object(Account, "/rest/accounts", collection_name="accounts")

    def get_account(self, account_id):
        """
        Retrieve a specific account.

        :Parameters:
         - `account_id` - ID of the account to be retrieved

        :Returns:
            `Account` object for the respective account
        """
        return self._query_api_object(Account, "/rest/accounts/%s" % account_id)

    def add_account(self, country, credentials, bank_code=None, iban=None, save_pin=False):
        """
        Add a bank account to the figo user.

        Note:
            `bank_code` or `iban` must be set, and `iban` overrides `bank_code`.

        Args:
            country (str): country code of the bank to add
            credentials ([str]): list of credentials needed for bank login
            bank_code (str): bank code of the bank to add
            iban (str): iban of the account to add
            save_pin (bool): save credentials on the figo Connect server

        Returns:
         TaskToken: A task token for the account creation task
        """
        data = {'country': country, 'credentials': credentials, 'save_pin': save_pin}
        if iban:
            data['iban'] = iban 
        elif bank_code:
            data['bank_code'] = bank_code

        return self._query_api_object(TaskToken, "/rest/accounts", data, "POST")

    def add_account_and_sync(self, country, credentials, bank_code=None, iban=None, save_pin=False):
        """
        Add a bank account and start syncing it.

        Note:
            `bank_code` or `iban` must be set, and `iban` overrides `bank_code`.
            The number of sync retries is determined by `FigoSession.sync_poll_retry`.

        Args:
            country (str): country code of the bank to add
            credentials ([str]): list of credentials needed for bank login
            bank_code (str): bank code of the bank to add
            iban (str): iban of the account to add
            save_pin (bool): save credentials on the figo Connect server

        Returns:
         TaskToken: A task token for the account creation task
        """
        task_token = self.add_account(country, credentials, bank_code, iban, save_pin)
        for _ in range(self.sync_poll_retry):
            task_state = self.get_task_state(task_token)
            logger.info("Adding account {0}/{1}: {2}".format(bank_code, iban, task_state.message))
            logger.debug(str(task_state))
            if task_state.is_ended or task_state.is_erroneous:
                break
            sleep(2)
        else:
            raise FigoException(
                "could not sync",
                "task was not finished after {0} tries".format(self.sync_poll_retry)
            )

        if task_state.is_erroneous:
            if task_state.error and task_state.error['code'] == 10000:
                raise FigoPinException(country, credentials, bank_code, iban, save_pin,
                                       error=task_state.error['name'],
                                       error_description=task_state.error['description'],
                                       code=task_state.error['code'])
            raise FigoException("", task_state.message)
        return task_state

    def add_account_and_sync_with_new_pin(self, pin_exception, new_pin):
        """
        Provide a new pin if the sync task was erroneous because of a wrong pin.

        :Parameters:
            - 'pin_exception'   -   Exception of the sync task for which a new pin will be provided
            - 'new_pin'         -   New pin for the sync task

        :Returns:
            The state of the sync task. If the pin was wrong a FigoPinException is thrown
        """
        pin_exception.credentials[1] = new_pin
        return self.add_account_and_sync(pin_exception.country,
                                         pin_exception.credentials,
                                         pin_exception.bank_code,
                                         pin_exception.iban,
                                         pin_exception.save_pin,
                                         )

    def modify_account(self, account):
        """
        Modify an account.

        :Parameters:
         - `account` - the modified account to be saved

        :Returns:
           'Account' object for the updated account returned by server
        """
        return self._query_api_object(Account, "/rest/accounts/%s" % account.account_id,
                                      account.dump(), "PUT")

    def remove_account(self, account_or_account_id):
        """
        Remove an account.

        :Parameters:
         - `account_or_account_id` - account to be removed or its ID
        """
        if isinstance(account_or_account_id, STRING_TYPES):
            self._request_with_exception("/rest/accounts/%s" % account_or_account_id,
                                         method="DELETE")
        else:
            self._request_with_exception("/rest/accounts/%s" % account_or_account_id.account_id,
                                         method="DELETE")

        return None

    def get_account_balance(self, account_or_account_id):
        """
        Get balance and account limits.

        :Parameters:
         - `account_or_account_id` - account to be queried or its ID

        :Returns:
            `AccountBalance` object for the respective account
        """
        if isinstance(account_or_account_id, Account):
            return self._query_api_object(
                AccountBalance,
                "/rest/accounts/%s/balance" % account_or_account_id.account_id)
        else:
            return self._query_api_object(
                AccountBalance,
                "/rest/accounts/%s/balance" % account_or_account_id)

    def modify_account_balance(self, account_or_account_id, account_balance):
        """
        Modify balance or account limits.

        :Parameters:
         - `account_or_account_id` - account to be modified or its ID
         - `account_balance` - modified AccountBalance object to be saved

         :Returns:
           'AccountBalance' object for the updated account as returned by the server
        """
        if isinstance(account_or_account_id, Account):
            return self._query_api_object(
                AccountBalance,
                "/rest/accounts/%s/balance" % account_or_account_id.account_id,
                account_balance.dump(), "PUT")
        else:
            return self._query_api_object(
                AccountBalance,
                "/rest/accounts/%s/balance" % account_or_account_id,
                account_balance.dump(), "PUT")

    def get_catalog(self):
        """
        Return a dict with lists of supported banks and payment services.

        Returns:
            dict {'banks': [Service], 'services': [Service]}:
                dict with lists of supported banks and payment services
        """
        catalog = self._request_with_exception("/rest/catalog/")
        for k, v in catalog.items():
            catalog[k] = [Service.from_dict(self, service) for service in v]

        return catalog

    def get_supported_payment_services(self, country_code):
        """
        Return a list of supported credit cards and other payment services.

        Args:
            country_code (str): country code of the requested payment services

        Returns:
            [Service]: list of supported credit cards and other payment services
        """
        services = self._request_with_exception("/rest/catalog/services/%s" % country_code)[
            "services"]
        return [Service.from_dict(self, service) for service in services]

    def get_supported_banks(self, country_code):
        """
        Return a list of supported banks.

        Args:
            country_code (str): country code of the requested banks

        Retursn:
            [Service]: list of supported banks
        """
        banks = self._request_with_exception("/rest/catalog/banks/%s" % country_code)[
            "banks"]
        return [Service.from_dict(self, bank) for bank in banks]

    def get_login_settings(self, country_code, item_id):
        """
        Return the login settings of a bank.

        Args:
            country_code (str): country code of the requested bank
            item_id (str): bank code or fake bank code of the requested bank

        Returns:
            LoginSettings: Object that contains information which are needed for
                           logging in to the bank
        """
        return self._query_api_object(LoginSettings,
                                      "/rest/catalog/banks/%s/%s" % (country_code, item_id))

    def get_service_login_settings(self, country_code, item_id):
        """
        Return the login settings of a payment service.

        Args:
            country_code (str): country code of the requested payment service
            item_id (str): bank code or fake bank code of the requested payment service

        Returns:
            LoginSettings: Object that contains information which are needed for
                           logging in to the payment service.
        """
        return self._query_api_object(LoginSettings,
                                      "/rest/catalog/services/%s/%s" % (country_code, item_id))

    def set_account_sort_order(self, accounts):
        """
        Set the sort order of the user's accounts.

        :Parameters:
            - accounts - List of Accounts
        :Returns:
            empty response if successful
        """
        data = {"accounts": [{"account_id": account.account_id} for account in accounts]}
        return self._request_with_exception("/rest/accounts", data, "POST")

    @property
    def notifications(self):
        """An array of `Notification` objects, one for each registered notification."""
        return self._query_api_object(Notification, "/rest/notifications",
                                      collection_name="notifications")

    def get_notification(self, notification_id):
        """
        Retrieve a specific notification.

        :Parameters:
         - `notification_id` - ID of the notification to be retrieved

        :Returns:
            'Notification' object for the respective notification
        """
        return self._query_api_object(Notification, "/rest/notifications/" + str(notification_id))

    def add_notification(self, notification):
        """
        Create a new notification.

        :Parameters:
        - `notification` - new notification to be created. It should have no notification_id set

        :Returns:
            'Notification' object for the newly created notification
        """
        return self._query_api_object(Notification, "/rest/notifications", notification.dump(),
                                      "POST")

    def modify_notification(self, notification):
        """
        Modify a notification.

        :Parameters:
         - `notification` - modified notification object to be saved

        :Returns:
            'Notification' object for the modified notification
        """
        return self._query_api_object(Notification,
                                      "/rest/notifications/" + notification.notification_id,
                                      notification.dump(), "PUT")

    def remove_notification(self, notification_or_notification_id):
        """Remove a notification.

        :Parameters:
         - `notification_or_notification_id` - notification to be removed or its ID
        """
        if isinstance(notification_or_notification_id, STRING_TYPES):
            self._request_with_exception("/rest/notifications/" + notification_or_notification_id,
                                         method="DELETE")
        else:
            self._request_with_exception(
                "/rest/notifications/" + notification_or_notification_id.notification_id,
                method="DELETE")
        return None

    @property
    def payments(self):
        """
        Get an array of `Payment` objects, one for each payment of the user over all accounts.

        :Returns:
          `List` of Payment objects
        """
        return self._query_api_object(Payment, "/rest/payments", collection_name="payments")

    def get_payments(self, account_or_account_id):
        """Get an array of `Payment` objects, one for each payment of the user on
        the specified account.

        :Parameters:
         - `account_or_account_id` - account to be queried or its ID

        :Returns:
            `List` of Payment objects
        """
        if isinstance(account_or_account_id, Account):
            return self._query_api_object(Payment, "/rest/accounts/%s/payments" % (
                account_or_account_id.account_id), collection_name="payments")
        else:
            return self._query_api_object(Payment,
                                          "/rest/accounts/%s/payments" % account_or_account_id,
                                          collection_name="payments")

    def get_payment(self, account_or_account_id, payment_id):
        """
        Get a single `Payment` object.

        :Parameters:
         - `account_or_account_id` - account to be queried or its ID
         - `payment_id` - ID of the payment to be retrieved

        :Returns:
            `Payment` object
        """
        if isinstance(account_or_account_id, Account):
            return self._query_api_object(Payment, "/rest/accounts/%s/payments/%s" % (
                account_or_account_id.account_id, payment_id))
        else:
            return self._query_api_object(Payment, "/rest/accounts/%s/payments/%s" % (
                account_or_account_id, payment_id))

    def add_payment(self, payment):
        """
        Create a new payment.

        :Parameters:
         - `payment` - payment to be created. It should not have its payment_id set.

        :Returns:
            `Payment` object of the newly created payment as returned by the server
        """
        return self._query_api_object(Payment, "/rest/accounts/%s/payments" % payment.account_id,
                                      payment.dump(), "POST")

    def modify_payment(self, payment):
        """Modify a payment.

        :Parameters:
         - `payment` - modified payment object to be modified

        :Returns:
          'Payment' object for the updated payment
        """
        return self._query_api_object(Payment, "/rest/accounts/%s/payments/%s" % (
            payment.account_id, payment.payment_id), payment.dump(), "PUT")

    def remove_payment(self, payment):
        """Remove a payment.

        :Parameters:
         - `payment` -  payment to be removed
        """
        self._request_with_exception(
            "/rest/accounts/%s/payments/%s" % (payment.account_id, payment.payment_id),
            method="DELETE")
        return None

    def submit_payment(self, payment, tan_scheme_id, state, redirect_uri=None):
        """
        Submit payment to bank server.

        :Parameters:
         - `payment` - payment to be submitted
         - `tan_scheme_id` - TAN scheme ID of user-selected TAN scheme
         - `state` - Any kind of string that will be forwarded in the callback response message
         - `redirect_uri` - At the end of the submission process a response will
         be sent to this callback URL

        :Returns:
            the URL to be opened by the user for the TAN process
        """
        params = {'tan_scheme_id': tan_scheme_id, 'state': state}
        if redirect_uri is not None:
            params['redirect_uri'] = redirect_uri

        response = self._request_with_exception(
            "/rest/accounts/%s/payments/%s/submit" % (payment.account_id, payment.payment_id),
            params, "POST")

        if response is None:
            return None
        else:
            return (self.api_endpoint + "/task/start?id=" +
                    response["task_token"])

    @property
    def payment_proposals(self):
        """List of payment proposal object."""
        return self.get_payment_proposals()

    def get_payment_proposals(self):
        """Provide a address book-like list of proposed wire transfer partners."""
        response = self._request_with_exception("/rest/address_book")
        return [PaymentProposal.from_dict(self, payment_proposal) for payment_proposal in response]

    def start_task(self, task_token_obj):
        """
        Start the given task.

        :Parameters:
            - task_token_obj    -   TaskToken object of the task to start
        """
        return self._request_with_exception("/task/start?id=%s" % task_token_obj.task_token)

    def get_task_state(self, task_token, pin=None, continue_=None, save_pin=None, response=None):
        """
        Return the progress of the given task. The kwargs are used to submit additional
        content for the task.

        Args:
            task_token (TaskToken): Token of the task to poll.
            pin (str): Submit PIN. If this parameter is set, then the parameter save_pin must be
                       set, too.
            continue (bool): This flag signals to continue after an error condition or to skip a
                             PIN or challenge-response entry
            save_pin (bool): This flag indicates whether the user has chosen to save the PIN on
                             the figo Connect server
            response (dict): Submit response to challenge.

        Returns:
            TaskState: Object that indicates the current status of the queried task
        """
        logger.debug('Geting task state for: %s', task_token)

        data = {
            "id": task_token.task_token,
            "pin": pin,
            "continue": continue_,
            "save_pin": save_pin,
            "response": response
        }

        data = dict((k, v) for k, v in data.items() if v is not None)

        return self._query_api_object(TaskState,
                                      "/task/progress?id=%s" % task_token.task_token,
                                      data, "POST")

    def cancel_task(self, task_token_obj):
        """Cancel a task if possible.

        :Parameters:
            - task_token_obj    -   TaskToken object of the task to cancel
        """
        return self._request_with_exception(
            path="/task/cancel?id=%s" % task_token_obj.task_token,
            data={"id": task_token_obj.task_token},
            method="POST")

    def start_process(self, process_token):
        """
        Start the given process.

        :Parameters:
            - process_token -   ProcessToken object for the process to start
        """
        return self._request_with_exception("/process/start?id=%s" % process_token.process_token)

    def create_process(self, process):
        """
        Create a new process to be executed by the user. Returns a process token.

        :Parameters:
            - process   -   Process object which will be sent to the API
        """
        return self._query_api_object(ProcessToken, "/client/process", process.dump(), "POST")

    @property
    def transactions(self):
        """An array of `Transaction` objects, one for each transaction of the user."""
        return self._query_api_object(Transaction, "/rest/transactions",
                                      collection_name="transactions")

    def get_transactions(self, account_id=None, since=None, count=1000, offset=0,
                         include_pending=False, sort='desc'):
        """Get an array of `Transaction` objects, one for each transaction of the user.

        Args
            account_id (str): ID of the account for which to list the transactions
            since (str): This parameter can either be a transaction ID or a date.
            count (int): Limit the number of returned transactions.
            offset (int): Which offset into the result set should be used to determine the
         first transaction to return (useful in combination with count)
            include_pending (bool): - This flag indicates whether pending transactions should
         be included in the response. Pending transactions are always included as a
         complete set, regardless of the `since` parameter.

        Returns:
            [Transaction]: List of `Transaction` objects
        """
        params = {'count': count, 'offset': offset, 'sort': sort,
                  'include_pending': ("1" if include_pending else "0")}
        if since is not None:
            params['since'] = since

        params = urllib.urlencode(params)

        if account_id is not None:
            query = "/rest/accounts/{0}/transactions?{1}".format(account_id, params)
        else:
            query = "/rest/transactions?{0}".format(params)

        return self._query_api_object(Transaction, query, collection_name="transactions")

    def get_transaction(self, account_or_account_id, transaction_id):
        """
        Retrieve a specific transaction.

        :Parameters:
         - `account_or_account_id` - account to be queried or its ID
         - `transaction_id` - ID of the transaction to be retrieved

        :Returns:
            a `Transaction` object representing the transaction to be retrieved
        """
        if isinstance(account_or_account_id, Account):
            return self._query_api_object(Transaction, "/rest/accounts/%s/transactions/%s" % (
                account_or_account_id.account_id, transaction_id))
        else:
            return self._query_api_object(Transaction, "/rest/accounts/%s/transactions/%s" % (
                account_or_account_id, transaction_id))

    # Method added by Fincite (http://fincite.de) on 06/03/2015
    @property
    def securities(self):
        """An array of `Security` objects, one for each transaction of the user."""
        return self._query_api_object(Security, "/rest/securities", collection_name="securities")

    # Method added by Fincite (http://fincite.de) on 06/03/2015
    def get_securities(self, account_id=None, since=None, count=1000, offset=0, accounts=None):
        """Get an array of `Security` objects, one for each security of the user.

        :Parameters:
         - `account_id` - ID of the account for which to list the securities
         - `since` - this parameter can either be a transaction ID or a date
         - `count` - limit the number of returned transactions
         - `offset` - which offset into the result set should be used to determine the first
         transaction to return (useful in combination with count)
         - `accounts` - if retrieving the securities for all accounts, filter the
         securities to be only from these accounts

        :Returns:
            `List` of Security objects
        """
        params = {'count': count, 'offset': offset}
        if accounts is not None and type(accounts) == list:
            params['accounts'] = ",".join(accounts)

        if since is not None:
            params['since'] = since

        params = urllib.urlencode(params)

        if account_id:
            query = "/rest/accounts/{0}/securities?{1}".format(account_id, params)
        else:
            query = "/rest/securities?{0}".format(params)

        return self._query_api_object(Security, query, collection_name="securities")

    # Method added by Fincite (http://fincite.de) on 06/03/2015
    def get_security(self, account_or_account_id, security_id):
        """
        Retrieve a specific security.

        :Parameters:
         - `account_or_account_id` - account to be queried or its ID
         - `security_id` - ID of the security to be retrieved

        :Returns:
            a `Security` object representing the transaction to be retrieved
        """
        if isinstance(account_or_account_id, Account):
            return self._query_api_object(Security, "/rest/accounts/%s/securities/%s" % (
                account_or_account_id.account_id, security_id))
        else:
            return self._query_api_object(Security, "/rest/accounts/%s/securities/%s" % (
                account_or_account_id, security_id))

    def modify_security(self, account_or_account_id, security_or_security_id, visited=None):
        """
        Modify a specific security.

        :Parameters:
         - `account_or_account_id` - account to be modified or its ID
         - `securities_or_security_id` - Security or its ID to be modified
         - `visited` - new value of the visited field for the security

        :Returns:
            Nothing if the request was successful
        """
        if isinstance(account_or_account_id, Account) and isinstance(security_or_security_id,
                                                                     Security):
            return self._request_with_exception("/rest/accounts/%s/securities/%s" % (
                account_or_account_id.account_id, security_or_security_id.security_id),
                {"visited": visited}, "PUT")
        else:
            return self._request_with_exception("/rest/accounts/%s/securities/%s" % (
                account_or_account_id, security_or_security_id), {"visited": visited}, "PUT")

    def modify_account_securities(self, account_or_account_id, visited=None):
        """
        Modify all securities of an account.

        :Parameters:
         - `account_or_account_id` - account to be modified or its ID
         - `visited` - new value of the visited field for the security

        :Returns:
            Nothing if the request was successful
        """
        if isinstance(account_or_account_id, Account):
            return self._request_with_exception(
                "/rest/accounts/%s/securities" % account_or_account_id.account_id,
                {"visited": visited}, "PUT")
        else:
            return self._request_with_exception(
                "/rest/accounts/%s/securities" % account_or_account_id, {"visited": visited},
                "PUT")

    def modify_user_securities(self, visited=None):
        """
        Modify all securities from the current user.

        :Parameters:
        - `visited` - new value of the visited field for the security

        :Returns:
            Nothing if the request was successful
        """
        return self._request_with_exception("/rest/securities", {"visited": visited}, "PUT")

    def modify_transaction(self, account_or_account_id, transaction_or_transaction_id,
                           visited=None):
        """
        Modify a specific transaction.

        :Parameters:
         - `account_or_account_id` - account to be modified or its ID
         - `transaction_or_transaction_id` - Transactions or its ID to be modified
         - `visited` - new value of the visited field for the transaction

        :Returns:
            Nothing if the request was successful
        """
        if isinstance(account_or_account_id, Account) and isinstance(transaction_or_transaction_id,
                                                                     Transaction):
            return self._query_api_object(Transaction, "/rest/accounts/%s/transactions/%s" % (
                account_or_account_id.account_id, transaction_or_transaction_id.transaction_id),
                {"visited": visited}, "PUT")
        else:
            return self._query_api_object(Transaction, "/rest/accounts/%s/transactions/%s" % (
                account_or_account_id, transaction_or_transaction_id), {"visited": visited}, "PUT")

    def modify_account_transactions(self, account_or_account_id, visited=None):
        """
        Modify all transactions of a specific account.

        :Parameters:
         - `account_or_account_id` - account to be modified or its ID
         - `visited` - new value of the visited field for the transactions

        :Returns:
            Nothing if the request was successful
        """
        if isinstance(account_or_account_id, Account):
            return self._request_with_exception(
                "/rest/accounts/%s/transactions" % account_or_account_id.account_id,
                {"visited": visited}, "PUT")
        else:
            return self._request_with_exception(
                "/rest/accounts/%s/transactions" % account_or_account_id, {"visited": visited},
                "PUT")

    def modify_user_transactions(self, visited=None):
        """Modify all transactions of the current user.

        :Parameters:
         - `visited` - new value of the visited field for the transactions

        :Returns:
            Nothing if the request was successful
        """
        return self._request_with_exception("/rest/transactions", {"visited": visited}, "PUT")

    def delete_transaction(self, account_or_account_id, transaction_or_transaction_id):
        """
        Delete a specific transaction.

        :Parameters:
         - `account_or_account_id` - account to be modified or its ID
         - `transaction_or_transaction_id` - Transaction or its ID to be deleted

        :Returns:
            Nothing if the request was successful
        """
        if isinstance(account_or_account_id, Account) and isinstance(transaction_or_transaction_id,
                                                                     Transaction):
            return self._request_with_exception("/rest/accounts/%s/transactions/%s" % (
                account_or_account_id.account_id, transaction_or_transaction_id.transaction_id),
                method="DELETE")
        else:
            return self._request_with_exception("/rest/accounts/%s/transactions/%s" % (
                account_or_account_id, transaction_or_transaction_id), method="DELETE")

    def get_bank(self, bank_id):
        """
        Get bank.

        :Parameters:
         - `bank_id` - ID of the bank to be retrieved.

        :Returns:
            a `BankContact` object representing the bank to be retrieved
        """
        return self._query_api_object(BankContact, "/rest/banks/%s" % bank_id)

    def modify_bank(self, bank):
        """Modify a bank.

        :Parameters:
         - `bank` - modified bank object to be saved

         :Returns:
           'BankContact' object for the updated bank
        """
        return self._query_api_object(BankContact, "/rest/banks/%s" % bank.bank_id, bank.dump(),
                                      "PUT")

    def remove_bank_pin(self, bank_or_bank_id):
        """
        Remove the stored PIN for a bank (if there was one).

        :Parameters:
        - `bank_or_bank_id` - bank whose pin should be removed or its ID
        """
        if isinstance(bank_or_bank_id, STRING_TYPES):
            self._request_with_exception("/rest/banks/%s/remove_pin" % bank_or_bank_id,
                                         method="POST")
        else:
            self._request_with_exception("/rest/banks/%s/remove_pin" % bank_or_bank_id.bank_id,
                                         method="POST")
        return None

    @property
    def user(self):
        """Get the current figo Account.

        :Returns:
          'User' object for the current figo Account
        """
        return self._query_api_object(User, "/rest/user")

    def modify_user(self, user):
        """Modify figo Account.

        :Parameters:
         - `user` - modified user object to be saved

        :Returns:
          'User' object for the updated figo Account
        """
        return self._query_api_object(User, "/rest/user", user.dump(), "PUT")

    def remove_user(self):
        """Delete figo Account."""
        self._request_with_exception("/rest/user", method="DELETE")
        return None

    def get_sync_url(self, state, redirect_uri):
        """
        URL to trigger a synchronization.

        The user should open this URL in a web browser to synchronize his/her accounts with
        the respective bank servers. When the process is finished, the user is
        redirected to the provided URL.

        :Parameters:
         - `state` - String passed on through the complete synchronization process and to
         the redirect target at the end. It should be used to validate the authenticity
         of the call to the redirect URL
         - `redirect_uri` - URI the user is redirected to after the process completes

        :Returns:
            the URL to be opened by the user.
        """
        response = self._request_with_exception("/rest/sync",
                                                {"state": state, "redirect_uri": redirect_uri},
                                                method="POST")
        if response is None:
            return None
        else:
            return (self.api_endpoint + "/task/start?id=" +
                    response['task_token'])

    def parse_webhook_notification(self, message_body):
        """
        Parse a webhook notification and get a WebhookNotification object.

            :Parameters:
            - `message_body` - message body of the webhook message (as string or dict)

            :Returns:
                a WebhookNotification object
        """
        if type(message_body) is not dict:
            message_body = json.loads(message_body)

        notification = WebhookNotification.from_dict(self, message_body)

        data = self._query_api(notification.observe_key)

        if re.match("\/rest\/transactions", notification.observe_key):
            notification.data = [Transaction.from_dict(self, transaction_dict) for transaction_dict
                                 in data['transactions']]

        elif re.match("\/rest\/accounts\/(.*)\/transactions", notification.observe_key):
            notification.data = [Transaction.from_dict(self, transaction_dict) for transaction_dict
                                 in data['transactions']]

        elif re.match("\/rest\/accounts\/(.*)\/balance", notification.observe_key):
            notification.data = AccountBalance.from_dict(data)

        return notification<|MERGE_RESOLUTION|>--- conflicted
+++ resolved
@@ -153,11 +153,7 @@
     They consist of a code-like `error` and a human readable `error_description`.
     """
 
-<<<<<<< HEAD
-    def __init__(self, error, error_description, code = None):
-=======
     def __init__(self, error, error_description, code=None):
->>>>>>> e33c2af3
         """Create a Exception with a error code and error description."""
         super(FigoException, self).__init__()
 
@@ -175,21 +171,9 @@
     def from_dict(cls, dictionary):
         """Helper function creating an exception instance from the dictionary returned
         by the server."""
-<<<<<<< HEAD
-        if 'code' in dictionary['error']:
-            code = ['code']
-        else:
-            code = None
-
-        return cls(dictionary['error']['message'],
-                    dictionary['error']['description'],
-                    code)
-
-=======
         return cls(dictionary['error']['message'],
                    dictionary['error']['description'],
                    dictionary['error'].get('code'))
->>>>>>> e33c2af3
 
 
 class FigoPinException(FigoException):
