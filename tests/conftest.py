import uuid
from logging import basicConfig
import os

import pytest

from figo.figo import FigoConnection, FigoSession

basicConfig(level='DEBUG')

DEMO_CREDENTIALS = {
    'client_id': 'C-9rtYgOP3mjHhw0qu6Tx9fgk9JfZGmbMqn-rnDZnZwI',
    'client_secret': 'Sv9-vNfocFiTe_NoMRkvNLe_jRRFeESHo8A0Uhyp7e28',
    'api_endpoint': 'https://api.figo.me',
    'ssl_fingerprint': ('07:0F:14:AE:B9:4A:FB:3D:F8:00:E8:2B:69:A8:51:5C:'
                        'EE:D2:F5:B1:BA:89:7B:EF:64:32:45:8F:61:CF:9E:33'),
}

CREDENTIALS = {
    'client_id': os.getenv('FIGO_CLIENT_ID', DEMO_CREDENTIALS['client_id']),
    'client_secret': os.getenv('FIGO_CLIENT_SECRET', DEMO_CREDENTIALS['client_secret']),
    'api_endpoint': os.getenv('FIGO_API_ENDPOINT', DEMO_CREDENTIALS['api_endpoint']),
    'ssl_fingerprint': os.getenv('FIGO_SSL_FINGERPRINT', DEMO_CREDENTIALS['ssl_fingerprint']),
}

<<<<<<< HEAD
=======
PASSWORD = 'some_words'


DEMO_TOKEN = ('ASHWLIkouP2O6_bgA2wWReRhletgWKHYjLqDaqb0LFfamim9RjexT'
              'o22ujRIP_cjLiRiSyQXyt2kM1eXU2XLFZQ0Hro15HikJQT_eNeT_9XQ')

>>>>>>> 18d722c9

def is_demo(credentials):
    return credentials['client_id'] == DEMO_CREDENTIALS['client_id']

<<<<<<< HEAD

PASSWORD = 'some_words'


DEMO_TOKEN = 'ASHWLIkouP2O6_bgA2wWReRhletgWKHYjLqDaqb0LFfamim9RjexTo22ujRIP_cjLiRiSyQXyt2kM1eXU2XLFZQ0Hro15HikJQT_eNeT_9XQ'
=======
>>>>>>> 18d722c9


@pytest.fixture(scope='session')
def figo_connection():
    return FigoConnection(CREDENTIALS['client_id'],
                          CREDENTIALS['client_secret'],
                          "https://127.0.0.1/",
                          api_endpoint=CREDENTIALS['api_endpoint'],
                          fingerprints=[CREDENTIALS['ssl_fingerprint']])


@pytest.fixture
def new_user_id():
    return "{0}testuser@example.com".format(uuid.uuid4())


@pytest.yield_fixture
def figo_session(figo_connection, new_user_id):
    if is_demo(CREDENTIALS):
        pytest.skip("The demo client has no write access to the servers.")

    figo_connection.add_user("Test", new_user_id, PASSWORD)
    response = figo_connection.credential_login(new_user_id, PASSWORD)
    session = FigoSession(response['access_token'])

    yield session

    session.remove_user()


@pytest.yield_fixture(scope='module')
def demo_session():
    # TODO(Valentin): we need to run `test_session` (both read-only) against production API
    #                 using demo credentials, since there is no adequate client or data available
    #                 on `staging`. we could:
    #                 - drop these tests entirely and lose quite some code coverage
    #                 - replace by write-then-read tests which cannot be run on external PRs
    #                 - create a non-expiring demo session on `staging`
    return FigoSession(DEMO_TOKEN,
                       api_endpoint=DEMO_CREDENTIALS['api_endpoint'],
                       fingerprints=[DEMO_CREDENTIALS['ssl_fingerprint']])<|MERGE_RESOLUTION|>--- conflicted
+++ resolved
@@ -23,27 +23,14 @@
     'ssl_fingerprint': os.getenv('FIGO_SSL_FINGERPRINT', DEMO_CREDENTIALS['ssl_fingerprint']),
 }
 
-<<<<<<< HEAD
-=======
 PASSWORD = 'some_words'
-
 
 DEMO_TOKEN = ('ASHWLIkouP2O6_bgA2wWReRhletgWKHYjLqDaqb0LFfamim9RjexT'
               'o22ujRIP_cjLiRiSyQXyt2kM1eXU2XLFZQ0Hro15HikJQT_eNeT_9XQ')
 
->>>>>>> 18d722c9
 
 def is_demo(credentials):
     return credentials['client_id'] == DEMO_CREDENTIALS['client_id']
-
-<<<<<<< HEAD
-
-PASSWORD = 'some_words'
-
-
-DEMO_TOKEN = 'ASHWLIkouP2O6_bgA2wWReRhletgWKHYjLqDaqb0LFfamim9RjexTo22ujRIP_cjLiRiSyQXyt2kM1eXU2XLFZQ0Hro15HikJQT_eNeT_9XQ'
-=======
->>>>>>> 18d722c9
 
 
 @pytest.fixture(scope='session')
