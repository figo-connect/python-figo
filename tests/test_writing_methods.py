# coding:utf-8
<<<<<<< HEAD

import pytest
import time

from figo.figo import FigoException
from figo.figo import FigoPinException
from figo.models import LoginSettings
from figo.models import Service
from figo.models import TaskState
from figo.models import TaskToken

=======

import time

import pytest
from mock import patch

from figo.figo import FigoException, FigoPinException
from figo.models import TaskToken, TaskState, Service, LoginSettings
>>>>>>> b1852de8

CREDENTIALS = ["figo", "figo"]
BANK_CODE = "90090042"


def test_03_get_supported_payment_services(figo_session):
    services = figo_session.get_supported_payment_services("de")
    assert len(services) > 10  # this a changing value, this tests that at least some are returned
    assert isinstance(services[0], Service)


def test_04_get_login_settings(figo_session):
    login_settings = figo_session.get_login_settings("de", BANK_CODE)
    assert isinstance(login_settings, LoginSettings)


def t_05_add_account(figo_session):
    token = figo_session.add_account("de", CREDENTIALS, BANK_CODE)
    assert isinstance(token, TaskToken)
    task_state = figo_session.get_task_state(token)
    time.sleep(5)
    assert isinstance(task_state, TaskState)
    assert len(figo_session.accounts) == 1


def test_050_add_account_and_sync_wrong_pin(figo_session):
    wrong_credentials = [CREDENTIALS[0], "123456"]
    try:
        with pytest.raises(FigoException):
            figo_session.add_account_and_sync("de", wrong_credentials, BANK_CODE)
        assert len(figo_session.accounts) == 0
    except FigoException as figo_exception:
        # BBB(Valentin): prevent demo account from complaining - it returns no code on error
        if "Please use demo account credentials" not in figo_exception.error_description:
            raise


def test_add_account_and_sync_wrong_pin_postbank(figo_session):
    """
    Check that `FigoPinException` is raised correctly on given task state, which occurs
    when attempting to add an account to Postbank with syntactically correct (9-digit login), but
    invalid credentials. Note that syntactically incorrect credentials return code `20000` and a
    different message.
    """

    mock_task_state = {
        "is_ended": True,
        "account_id": u"A2248267.0",
        "is_waiting_for_pin": False,
        "is_erroneous": True,
        "message": u"Die Anmeldung zum Online-Zugang Ihrer Bank ist fehlgeschlagen. "
                   u"Bitte überprüfen Sie Ihre Benutzerkennung.",
        "error": {
            "code": 10000,
            "group": u"user",
            "name": u"Login credentials are invalid",
            "message": u"9050 Die Nachricht enthält Fehler.; 9800 Dialog abgebrochen; "
                       u"9010 Initialisierung fehlgeschlagen, Auftrag nicht bearbeitet.; "
                       u"3920 Zugelassene Zwei-Schritt-Verfahren für den Benutzer.; "
                       u"9010 PIN/TAN Prüfung fehlgeschlagen; "
                       u"9931 Anmeldename oder PIN ist falsch.",
            "data": {},
            "description": u"Die Anmeldung zum Online-Zugang Ihrer Bank ist fehlgeschlagen. "
                           u"Bitte überprüfen Sie Ihre Benutzerkennung."
        },
        "challenge": {},
        "is_waiting_for_response": False
    }

    with patch.object(figo_session, 'get_task_state') as mock_state:
        with patch.object(figo_session, 'add_account') as mock_account:

            mock_state.return_value = TaskState.from_dict(figo_session, mock_task_state)
            mock_account.return_value = None

            with pytest.raises(FigoPinException) as e:
                figo_session.add_account_and_sync("de", None, None)
            assert e.value.code == 10000
            assert len(figo_session.accounts) == 0


def test_051_add_account_and_sync_wrong_and_correct_pin(figo_session):
    wrong_credentials = [CREDENTIALS[0], "123456"]
    figo_session.sync_poll_retry = 100
    try:
        task_state = figo_session.add_account_and_sync("de", wrong_credentials, BANK_CODE)
    except FigoPinException as pin_exception:
        task_state = figo_session.add_account_and_sync_with_new_pin(pin_exception, CREDENTIALS[1])
        assert isinstance(task_state, TaskState)
        assert len(figo_session.accounts) == 3
    except FigoException as figo_exception:
        # BBB(Valentin): prevent demo account from complaining - it returns no code on error
        if "Please use demo account credentials" not in figo_exception.error_description:
            raise


@pytest.mark.skip(reason="test expects state of account, that are not prepared at the moment")
def test_06_modify_transaction(figo_session):
    account = figo_session.accounts[0]
    transaction = account.transactions[0]
    response = figo_session.modify_transaction(
        account.account_id,
        transaction.transaction_id,
        visited=False)

    assert not response.visited
    response = figo_session.modify_transaction(
        account.account_id,
        transaction.transaction_id,
        visited=True)

    assert response.visited


@pytest.mark.skip(reason="test expects state of account, that are not prepared at the moment")
def test_07_modify_account_transactions(figo_session):
    account = figo_session.accounts[0]
    figo_session.modify_account_transactions(account.account_id, False)

    assert not any([transaction.visited for transaction in account.transactions])
    figo_session.modify_account_transactions(account.account_id, True)
    assert all([transaction.visited for transaction in account.transactions])


@pytest.mark.skip(reason="test expects state of account, that are not prepared at the moment")
def test_08_modify_user_transactions(figo_session):
    figo_session.modify_user_transactions(False)
    assert not any([transaction.visited for transaction in figo_session.transactions])

    figo_session.modify_user_transactions(True)
    assert all([transaction.visited for transaction in figo_session.transactions])


@pytest.mark.skip(reason="test expects state of account, that are not prepared at the moment")
def test_09_delete_transaction(figo_session):
    account = figo_session.accounts[0]
    transaction = account.transactions[0]
    transaction_count = len(account.transactions)
    figo_session.delete_transaction(account.account_id, transaction.transaction_id)
    assert transaction_count - 1 == account.transactions<|MERGE_RESOLUTION|>--- conflicted
+++ resolved
@@ -1,8 +1,9 @@
 # coding:utf-8
-<<<<<<< HEAD
 
 import pytest
 import time
+
+from mock import patch
 
 from figo.figo import FigoException
 from figo.figo import FigoPinException
@@ -11,16 +12,6 @@
 from figo.models import TaskState
 from figo.models import TaskToken
 
-=======
-
-import time
-
-import pytest
-from mock import patch
-
-from figo.figo import FigoException, FigoPinException
-from figo.models import TaskToken, TaskState, Service, LoginSettings
->>>>>>> b1852de8
 
 CREDENTIALS = ["figo", "figo"]
 BANK_CODE = "90090042"
